# -----------------------------------------------------------------------------

""" Launch Gisobuild in a container.

Copyright (c) 2022 Cisco and/or its affiliates.
This software is licensed to you under the terms of the Cisco Sample
Code License, Version 1.1 (the "License"). You may obtain a copy of the
License at

        https://developer.cisco.com/docs/licenses

All use of the material herein must be in accordance with the terms of
the License. All rights not expressly granted by the License are
reserved. Unless required by applicable law or agreed to separately in
writing, software distributed under the License is distributed on an "AS
IS" BASIS, WITHOUT WARRANTIES OR CONDITIONS OF ANY KIND, either express
or implied.

"""

__all__ = (
    "system_resource_prep",
    "setup_copy_out_directory",
    "copy_artefacts",
)

import os
import logging
import sys
import re
import tempfile
from utils import gisoutils
from utils import gisoglobals as gglobals
import pathlib
import argparse
import shutil


logger = logging.getLogger('gisobuild')
_CTR_OUT_DIR = gglobals.CTR_OUT_DIR
_CTR_LOG_DIR = gglobals.CTR_LOG_DIR

def system_resource_prep (args):
    import tempfile
    import shutil

    tempdir = tempfile.mkdtemp (prefix = os.path.join(args.out_directory, ""))
    cliConfig_file = os.path.join (tempdir, "cliConfig.yaml")
    
    args_dict = args.__dict__.copy()
    args_dict ["cli_yaml"] = None
    args_dict ["docker"] = False
    args_dict ["clean"] = False
    args_dict ["in_docker"] = True
    args_dict["out_directory"] = str(_CTR_OUT_DIR)
    args_dict["create_checksum"] = True
    
    ''' if x86_only option is supplied to build GISO with x86_64 rpm only '''
    if args.x86_only:
        args_dict["x86_only"] = True

    ''' Copy the giso config, ztp.ini and script to temp staging. '''
    if args.xrconfig:
        shutil.copy (args.xrconfig, tempdir)
        args_dict ["xrconfig"] = os.path.join (tempdir, os.path.basename(args.xrconfig))
        
    if args.ztp_ini:
        shutil.copy (args.ztp_ini, tempdir)
        args_dict ["ztp_ini"] = os.path.join (tempdir, os.path.basename(args.ztp_ini))
        
    if args.script:
        shutil.copy (args.script, tempdir)
        args_dict ["script"] = os.path.join (tempdir, os.path.basename(args.script))
    
    ''' Make necessary changes to yaml file to be passed '''
    gisoutils.dump_yaml_giso_arguments (cliConfig_file, args_dict)
    
    return cliConfig_file
    
def setup_copy_out_directory (args: argparse.Namespace) -> None:
    '''
    Check that copy and output directories are set accordingly.

    :param args
        The arguments provided to the unified giso build script

    '''
    assert args.out_directory is not None

def copy_artefacts (
    src_dir: pathlib.Path,
    log_dir: pathlib.Path,
    out_dir: pathlib.Path,
    copy_dir = None,
) -> None:
    """
    Copy build artefacts from container to specified output directory and copy
    directory

    :param src_dir:
        Directory where built artefacts are staged.

    :param log_dir:
        Log directory.

    :param out_dir:
        Specified output directory

    """
    assert out_dir is not None
    src_log_dir = src_dir / _CTR_LOG_DIR
    log_dir.mkdir(parents=True, exist_ok=True)
    import re
    re_list = [".*\.txt", "checksums\.json", ".*-golden.*"]
    artifact_reg = re.compile( '|'.join( re_list) )
    tmp_artifact_dir = src_dir
    for item in tmp_artifact_dir.iterdir():
        if artifact_reg.fullmatch(item.name):
            shutil.copy2(item, out_dir)

    logger.info (f"Build artefacts copied to {out_dir}")

    for item in src_log_dir.iterdir():
        if re.match(r".*\.log(\.\d+)?", item.name):
            shutil.copy2 (item, log_dir)

    logger.info (f"Logs copied to {log_dir}")

<<<<<<< HEAD
    return

def create_tpa_repo(cli_args: argparse.Namespace) -> tempfile.TemporaryDirectory:
    tpa_smu_found = False
    if cli_args.pkglist:
        for pkg in cli_args.pkglist:
            if pkg.startswith ("owner-") or pkg.startswith ("partner-"):
                tpa_smu_found = True
                break
    if not tpa_smu_found:
        return None
    try:
        tpa_staging = tempfile.TemporaryDirectory(
            prefix= "TPA_REPO-", dir= cli_args.out_directory
        )
        logger.error("TPA REPO: %s" % (tpa_staging.name))
        for repo in cli_args.repo:
            repo = os.path.normpath(repo)
            ( _, _, files) = tuple(os.walk(repo))[0]
            for file in files:
                file_name = file
                if (
                    re.search(r"^owner-\S*\.rpm",  file_name) or
                    re.search(r"^partner-\w+-\S*\.rpm", file_name)
                ):
                    logger.info("Copying TPA RPM: %s to %s" % (file,
                                                        tpa_staging.name))
                    shutil.copy(os.path.join(repo, file), tpa_staging.name)
                    os.chmod(os.path.join(tpa_staging.name, file_name), 0o777)

        cli_args.repo.append(tpa_staging.name)
        return tpa_staging
    except OSError as OSE:
        logger.exception("Failed to create temp directory or copy file.")
        raise OSE
    except Exception:
        logger.exception("Some fatal error occured! Exiting ...")
        sys.exit(1)
=======
    gisoutils.verify_checksums(out_dir, gglobals.CHECKSUM_FILE_NAME)

    return
>>>>>>> d5ccb957
<|MERGE_RESOLUTION|>--- conflicted
+++ resolved
@@ -126,7 +126,8 @@
 
     logger.info (f"Logs copied to {log_dir}")
 
-<<<<<<< HEAD
+    gisoutils.verify_checksums(out_dir, gglobals.CHECKSUM_FILE_NAME)
+
     return
 
 def create_tpa_repo(cli_args: argparse.Namespace) -> tempfile.TemporaryDirectory:
@@ -164,9 +165,4 @@
         raise OSE
     except Exception:
         logger.exception("Some fatal error occured! Exiting ...")
-        sys.exit(1)
-=======
-    gisoutils.verify_checksums(out_dir, gglobals.CHECKSUM_FILE_NAME)
-
-    return
->>>>>>> d5ccb957
+        sys.exit(1)